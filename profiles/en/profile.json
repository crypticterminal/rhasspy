--- conflicted
+++ resolved
@@ -12,24 +12,5 @@
             ]
         },
         "sentence_casing": "lower"
-<<<<<<< HEAD
-    },
-    "speech_to_text": {
-        "system": "pocketsphinx"
-    },
-    "intent": {
-        "system": "fuzzywuzzy",
-    },
-    "wake": {
-        "pocketsphinx": {
-            "keyphrase": "okay rhasspy"
-        },
-
-        "system": "nanomsg"
-    },
-    "microphone": {
-        "system": "pyaudio"
-=======
->>>>>>> 8b98b486
     }
 }